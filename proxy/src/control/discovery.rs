use std::collections::VecDeque;
use std::collections::hash_map::{Entry, HashMap};
use std::fmt;
use std::iter::IntoIterator;
use std::net::SocketAddr;
use std::time::Duration;
use std::sync::Arc;

use futures::{Async, Future, Poll, Stream};
use futures::sync::mpsc;
use futures_watch;
use http;
use tokio_core::reactor::Handle;
use tower::Service;
use tower_h2::{HttpService, BoxBody, RecvBody};
use tower_discover::{Change, Discover};
use tower_grpc as grpc;

use dns::{self, IpAddrListFuture};
use super::fully_qualified_authority::FullyQualifiedAuthority;

use conduit_proxy_controller_grpc::common::{Destination, TcpAddress};
use conduit_proxy_controller_grpc::destination::{
    Update as PbUpdate,
    WeightedAddr,
};
use conduit_proxy_controller_grpc::destination::update::Update as PbUpdate2;
use conduit_proxy_controller_grpc::destination::client::{Destination as DestinationSvc};
use transport::DnsNameAndPort;

use control::cache::{Cache, CacheChange, Exists};
use control::remote_stream::{Remote, Receiver};

use ::telemetry::metrics::prometheus::{DstLabels, Labeled};

/// A handle to start watching a destination for address changes.
#[derive(Clone, Debug)]
pub struct Discovery {
    tx: mpsc::UnboundedSender<(DnsNameAndPort, mpsc::UnboundedSender<Update>)>,
}

/// A `tower_discover::Discover`, given to a `tower_balance::Balance`.
#[derive(Debug)]
pub struct Watch<B> {
    rx: mpsc::UnboundedReceiver<Update>,
    /// Map associating addresses with the `Store` for the watch on that
    /// service's metric labels (as provided by the Destination service).
    ///
    /// This is used to update the `Labeled` middleware on those services
    /// without requiring the service stack to be re-bound.
    metric_labels: HashMap<SocketAddr, futures_watch::Store<Option<DstLabels>>>,
    bind: B,
}

/// A background handle to eventually bind on the controller thread.
#[derive(Debug)]
pub struct Background {
    rx: mpsc::UnboundedReceiver<(DnsNameAndPort, mpsc::UnboundedSender<Update>)>,
    dns_config: dns::Config,
    default_destination_namespace: String,
}

/// A future returned from `Background::work()`, doing the work of talking to
/// the controller destination API.
// TODO: debug impl
pub struct DiscoveryWork<T: HttpService<ResponseBody = RecvBody>> {
    dns_resolver: dns::Resolver,
    default_destination_namespace: String,
    destinations: HashMap<DnsNameAndPort, DestinationSet<T>>,
    /// A queue of authorities that need to be reconnected.
    reconnects: VecDeque<DnsNameAndPort>,
    /// The Destination.Get RPC client service.
    /// Each poll, records whether the rpc service was till ready.
    rpc_ready: bool,
    /// A receiver of new watch requests.
    rx: mpsc::UnboundedReceiver<(DnsNameAndPort, mpsc::UnboundedSender<Update>)>,
}

/// Any additional metadata describing a discovered service.
#[derive(Clone, Debug, Hash, Eq, PartialEq)]
pub struct Metadata {
    /// A set of Prometheus metric labels describing the destination.
    metric_labels: Option<DstLabels>,
}

struct DestinationSet<T: HttpService<ResponseBody = RecvBody>> {
<<<<<<< HEAD
    addrs: Exists<Cache<SocketAddr, ()>>,
    query: Option<Remote<T::Future, PbUpdate, T::ResponseBody>>,
=======
    addrs: Exists<Cache<SocketAddr, Metadata>>,
    query: Option<DestinationServiceQuery<T>>,
>>>>>>> e9b20982
    dns_query: Option<IpAddrListFuture>,
    txs: Vec<mpsc::UnboundedSender<Update>>,
}

#[derive(Debug)]
enum Update {
    Insert(SocketAddr, Metadata),
    Remove(SocketAddr),
    ChangeMetadata(SocketAddr, Metadata),
}

/// Bind a `SocketAddr` with a protocol.
pub trait Bind {
    /// Requests handled by the discovered services
    type Request;

    /// Responses given by the discovered services
    type Response;

    /// Errors produced by the discovered services
    type Error;

    type BindError;

    /// The discovered `Service` instance.
    type Service: Service<Request = Self::Request, Response = Self::Response, Error = Self::Error>;

    /// Bind a socket address with a service.
    fn bind(&self, addr: &SocketAddr) -> Result<Self::Service, Self::BindError>;
}

/// Creates a "channel" of `Discovery` to `Background` handles.
///
/// The `Discovery` is used by a listener, the `Background` is consumed
/// on the controller thread.
pub fn new(dns_config: dns::Config, default_destination_namespace: String) -> (Discovery, Background) {
    let (tx, rx) = mpsc::unbounded();
    (
        Discovery {
            tx,
        },
        Background {
            rx,
            dns_config,
            default_destination_namespace,
        },
    )
}

// ==== impl Discovery =====

impl Discovery {
    /// Start watching for address changes for a certain authority.
    pub fn resolve<B>(&self, authority: &DnsNameAndPort, bind: B) -> Watch<B> {
        trace!("resolve; authority={:?}", authority);
        let (tx, rx) = mpsc::unbounded();
        self.tx
            .unbounded_send((authority.clone(), tx))
            .expect("unbounded can't fail");

        Watch {
            rx,
            metric_labels: HashMap::new(),
            bind,
        }
    }
}

// ==== impl Watch =====

impl<B> Watch<B> {
    fn update_metadata(&mut self,
                       addr: SocketAddr,
                       meta: Metadata)
                       -> Result<(), ()>
    {
        if let Some(store) = self.metric_labels.get_mut(&addr) {
            store.store(meta.metric_labels)
                .map_err(|e| {
                    error!("update_metadata: label store error: {:?}", e);
                })
                .map(|_| ())
        } else {
            // The store has already been removed, so nobody cares about
            // the metadata change. We expect that this shouldn't happen,
            // but if it does, log a warning and handle it gracefully.
            warn!(
                "update_metadata: ignoring ChangeMetadata for {:?} \
                 because the service no longer exists.",
                addr
            );
            Ok(())
        }
    }
}

impl<B, A> Discover for Watch<B>
where
    B: Bind<Request = http::Request<A>>,
{
    type Key = SocketAddr;
    type Request = B::Request;
    type Response = B::Response;
    type Error = B::Error;
    type Service = Labeled<B::Service>;
    type DiscoverError = ();

    fn poll(&mut self) -> Poll<Change<Self::Key, Self::Service>, Self::DiscoverError> {
        loop {
            let up = self.rx.poll();
            trace!("watch: {:?}", up);
            let update = try_ready!(up).expect("discovery stream must be infinite");

            match update {
                Update::Insert(addr, meta) => {
                    // Construct a watch for the `Labeled` middleware that will
                    // wrap the bound service, and insert the store into our map
                    // so it can be updated later.
                    let (labels_watch, labels_store) =
                        futures_watch::Watch::new(meta.metric_labels);
                    self.metric_labels.insert(addr, labels_store);

                    let service = self.bind.bind(&addr)
                        .map(|svc| Labeled::new(svc, labels_watch))
                        .map_err(|_| ())?;

                    return Ok(Async::Ready(Change::Insert(addr, service)))
                },
                Update::ChangeMetadata(addr, meta) => {
                    // Update metadata and continue polling `rx`.
                    self.update_metadata(addr, meta)?;
                },
                Update::Remove(addr) => {
                    // It's safe to drop the store handle here, even if
                    // the `Labeled` middleware using the watch handle
                    // still exists --- it will simply read the final
                    // value from the watch.
                    self.metric_labels.remove(&addr);
                    return Ok(Async::Ready(Change::Remove(addr)));
                },
            }
        }
    }
}

// ==== impl Background =====

impl Background {
    /// Bind this handle to start talking to the controller API.
    pub fn work<T>(self, executor: &Handle) -> DiscoveryWork<T>
    where T: HttpService<RequestBody = BoxBody, ResponseBody = RecvBody>,
          T::Error: fmt::Debug,
    {
        DiscoveryWork {
            dns_resolver: dns::Resolver::new(self.dns_config, executor),
            default_destination_namespace: self.default_destination_namespace,
            destinations: HashMap::new(),
            reconnects: VecDeque::new(),
            rpc_ready: false,
            rx: self.rx,
        }
    }
}

// ==== impl DiscoveryWork =====

impl<T> DiscoveryWork<T>
where
    T: HttpService<RequestBody = BoxBody, ResponseBody = RecvBody>,
    T::Error: fmt::Debug,
{
    pub fn poll_rpc(&mut self, client: &mut T) {
        // This loop is make sure any streams that were found disconnected
        // in `poll_destinations` while the `rpc` service is ready should
        // be reconnected now, otherwise the task would just sleep...
        loop {
            self.poll_new_watches(client);
            self.poll_destinations();

            if self.reconnects.is_empty() || !self.rpc_ready {
                break;
            }
        }
    }

    fn poll_new_watches(&mut self, client: &mut T) {
        loop {
            // if rpc service isn't ready, not much we can do...
            match client.poll_ready() {
                Ok(Async::Ready(())) => {
                    self.rpc_ready = true;
                }
                Ok(Async::NotReady) => {
                    self.rpc_ready = false;
                    break;
                }
                Err(err) => {
                    warn!("Destination.Get poll_ready error: {:?}", err);
                    self.rpc_ready = false;
                    break;
                }
            }

            // handle any pending reconnects first
            if self.poll_reconnect(client) {
                continue;
            }

            // check for any new watches
            match self.rx.poll() {
                Ok(Async::Ready(Some((auth, tx)))) => {
                    trace!("Destination.Get {:?}", auth);
                    match self.destinations.entry(auth) {
                        Entry::Occupied(mut occ) => {
                            let set = occ.get_mut();
                            // we may already know of some addresses here, so push
                            // them onto the new watch first
                            match set.addrs {
                                Exists::Yes(ref cache) => {
                                    for (&addr, meta) in cache {
                                        let update = Update::Insert(
                                            addr,
                                            meta.clone()
                                        );
                                        tx.unbounded_send(update)
                                            .expect("unbounded_send does not fail");
                                    }
                                },
                                Exists::No | Exists::Unknown => (),
                            }
                            set.txs.push(tx);
                        }
                        Entry::Vacant(vac) => {
                            let query =
                                Self::connect_maybe(
                                    &self.default_destination_namespace,
                                    client,
                                    vac.key(),
                                    "connect");
                            let mut set = DestinationSet {
                                addrs: Exists::Unknown,
                                query,
                                dns_query: None,
                                txs: vec![tx],
                            };
                            // If the authority is one for which the Destination service is never
                            // relevant (e.g. an absolute name that doesn't end in ".svc.$zone." in
                            // Kubernetes), then immediately start polling DNS.
                            if set.query.is_none() {
                                set.reset_dns_query(
                                    &self.dns_resolver,
                                    Duration::from_secs(0),
                                    vac.key());
                            }
                            vac.insert(set);
                        }
                    }
                }
                Ok(Async::Ready(None)) => {
                    trace!("Discover tx is dropped, shutdown?");
                    return;
                }
                Ok(Async::NotReady) => break,
                Err(_) => unreachable!("unbounded receiver doesn't error"),
            }
        }
    }

    /// Tries to reconnect next watch stream. Returns true if reconnection started.
    fn poll_reconnect(&mut self, client: &mut T) -> bool {
        debug_assert!(self.rpc_ready);

        while let Some(auth) = self.reconnects.pop_front() {
            if let Some(set) = self.destinations.get_mut(&auth) {
                set.query = Self::connect_maybe(
                    &self.default_destination_namespace,
                    client,
                    &auth,
                    "reconnect");
                return true;
            } else {
                trace!("reconnect no longer needed: {:?}", auth);
            }
        }
        false
    }

    fn poll_destinations(&mut self) {
        for (auth, set) in &mut self.destinations {
            // Query the Destination service first.
            let (new_query, found_by_destination_service) = match set.query.take() {
                None => (None, Exists::Unknown),
                Some(query) => {
                    match query.into_receiver_maybe() {
                        None => (Some(Remote::new()), Exists::Unknown),
                        Some(rx) => {
                            let (new_query, found_by_destination_service) =
                                set.poll_destination_service(auth, rx);

                            if new_query.needs_reconnect() {
                                set.reset_on_next_modification();
                                self.reconnects.push_back(auth.clone());
                            }

                            (Some(new_query), found_by_destination_service)
                        }
                    }
                },
            };
            set.query = new_query;

            // Any active response from the Destination service cancels the DNS query except for a
            // positive assertion that the service doesn't exist.
            //
            // Any disconnection from the Destination service has no effect on the DNS query; we
            // assume that if we were querying DNS before, we should continue to do so, and if we
            // weren't querying DNS then we shouldn't start now. In particular, temporary
            // disruptions of connectivity to the Destination service do not cause a fallback to
            // DNS.
            match found_by_destination_service {
                Exists::Yes(()) => {
                    // Stop polling DNS on any active update from the Destination service.
                    set.dns_query = None;
                },
                Exists::No => {
                    // Fall back to DNS.
                    set.reset_dns_query(&self.dns_resolver, Duration::from_secs(0), auth);
                },
                Exists::Unknown => (), // No change from Destination service's perspective.
            }

            // Poll DNS after polling the Destination service. This may reset the DNS query but it
            // won't affect the Destination Service query.
            set.poll_dns(&self.dns_resolver, auth);
        }
    }

    /// Initiates a query `query` to the Destination service and returns it as
    /// `Some(query)` if the given authority's host is of a form suitable for using to
    /// query the Destination service. Otherwise, returns `None`.
    pub fn connect_maybe(
        default_destination_namespace: &str,
        client: &mut T,
        auth: &DnsNameAndPort,
        connect_or_reconnect: &str)
        -> Option<Remote<T::Future, PbUpdate, T::ResponseBody>>
    {
        trace!("destination service query: {} {:?}", connect_or_reconnect, auth);
        FullyQualifiedAuthority::normalize(auth, default_destination_namespace)
            .map(|auth| {
                let req = Destination {
                    scheme: "k8s".into(),
                    path: auth.without_trailing_dot().to_owned(),
                };

                let mut svc = DestinationSvc::new(client.lift_ref());
                let response = svc.get(grpc::Request::new(req));
                Remote::from_future(response)
            })
    }
}


// ===== impl DestinationSet =====

impl<T> DestinationSet<T>
    where T: HttpService<RequestBody = BoxBody, ResponseBody = RecvBody>,
          T::Error: fmt::Debug
{
    fn reset_dns_query(
        &mut self,
        dns_resolver: &dns::Resolver,
        delay: Duration,
        authority: &DnsNameAndPort)
    {
        trace!("resetting DNS query for {} with delay {:?}", authority.host, delay);
        self.reset_on_next_modification();
        self.dns_query = Some(dns_resolver.resolve_all_ips(delay, &authority.host));
    }

    // Processes Destination service updates from `rx`, returning the new query an an indication of
    // any *change* to whether the service exists as far as the Destination service is concerned,
    // where `Exists::Unknown` is to be interpreted as "no change in existence" instead of
    // "unknown".
    fn poll_destination_service(
        &mut self,
        auth: &DnsNameAndPort,
        mut rx: Receiver<T::Future, PbUpdate, T::ResponseBody>)
        -> (Remote<T::Future, PbUpdate, T::ResponseBody>, Exists<()>)
    {
        let mut exists = Exists::Unknown;

        loop {
            match rx.poll() {
                Ok(Async::Ready(Some(update))) => match update.update {
                    Some(PbUpdate2::Add(a_set)) => {
                        let set_labels = Arc::new(a_set.metric_labels);
                        let addrs = a_set.addrs.into_iter()
                            .filter_map(|pb|
                                pb_to_addr_meta(pb, &set_labels)
                            );
                        self.add(auth, addrs)
                    },
                    Some(PbUpdate2::Remove(r_set)) => {
                        exists = Exists::Yes(());
                        self.remove(
                            auth,
                            r_set.addrs.iter().filter_map(|addr| pb_to_sock_addr(addr.clone()))
                        );
                    },
                    Some(PbUpdate2::NoEndpoints(ref no_endpoints)) if no_endpoints.exists => {
                        exists = Exists::Yes(());
                        self.no_endpoints(auth, no_endpoints.exists);
                    },
                    Some(PbUpdate2::NoEndpoints(no_endpoints)) => {
                        debug_assert!(!no_endpoints.exists);
                        exists = Exists::No;
                    },
                    None => (),
                },
                Ok(Async::Ready(None)) => {
                    trace!(
                        "Destination.Get stream ended for {:?}, must reconnect",
                        auth
                    );
                    return (Remote::new(), exists);
                },
                Ok(Async::NotReady) => {
                    return (Remote::from_receiver(rx), exists);
                },
                Err(err) => {
                    warn!("Destination.Get stream errored for {:?}: {:?}", auth, err);
                    return (Remote::new(), exists);
                }
            };
        }
    }

    fn poll_dns(&mut self, dns_resolver: &dns::Resolver, authority: &DnsNameAndPort) {
        trace!("checking DNS for {:?}", authority);
        while let Some(mut query) = self.dns_query.take() {
            trace!("polling DNS for {:?}", authority);
            match query.poll() {
                Ok(Async::NotReady) => {
                    trace!("DNS query not ready {:?}", authority);
                    self.dns_query = Some(query);
                    return;
                },
                Ok(Async::Ready(dns::Response::Exists(ips))) => {
                    trace!("positive result of DNS query for {:?}: {:?}", authority, ips);
                    self.add(authority, ips.iter().map(|ip| {
                        (SocketAddr::from((*ip, authority.port)), Metadata::no_metadata())
                    }));
                },
                Ok(Async::Ready(dns::Response::DoesNotExist)) => {
                    trace!("negative result (NXDOMAIN) of DNS query for {:?}", authority);
                    self.no_endpoints(authority, false);
                },
                Err(e) => {
                    trace!("DNS resolution failed for {}: {}", &authority.host, e);
                    // Do nothing so that the most recent non-error response is used until a
                    // non-error response is received.
                },
            };
            // TODO: When we have a TTL to use, we should use that TTL instead of hard-coding this
            // delay.
            self.reset_dns_query(dns_resolver, Duration::from_secs(5), &authority)
        }
    }
}

impl <T: HttpService<ResponseBody = RecvBody>> DestinationSet<T> {
    fn reset_on_next_modification(&mut self) {
        match self.addrs {
            Exists::Yes(ref mut cache) => {
                cache.set_reset_on_next_modification();
            },
            Exists::No |
            Exists::Unknown => (),
        }
    }

    fn add<A>(&mut self, authority_for_logging: &DnsNameAndPort, addrs_to_add: A)
        where A: Iterator<Item = (SocketAddr, Metadata)>
    {
        let mut cache = match self.addrs.take() {
            Exists::Yes(mut cache) => cache,
            Exists::Unknown | Exists::No => Cache::new(),
        };
        cache.update_union(
            addrs_to_add,
            &mut |(addr, meta), change| Self::on_change(
                &mut self.txs,
                authority_for_logging,
                addr,
                meta,
                change,
            )
        );
        self.addrs = Exists::Yes(cache);
    }

    fn remove<A>(&mut self, authority_for_logging: &DnsNameAndPort, addrs_to_remove: A)
        where A: Iterator<Item = SocketAddr>
    {
        let cache = match self.addrs.take() {
            Exists::Yes(mut cache) => {
                cache.remove(
                    addrs_to_remove,
                    &mut |(addr, meta), change| Self::on_change(
                        &mut self.txs,
                        authority_for_logging,
                        addr,
                        meta,
                        change,
                    )
                );
                cache
            },
            Exists::Unknown | Exists::No => Cache::new(),
        };
        self.addrs = Exists::Yes(cache);
    }

    fn no_endpoints(&mut self, authority_for_logging: &DnsNameAndPort, exists: bool) {
        trace!("no endpoints for {:?} that is known to {}", authority_for_logging,
               if exists { "exist" } else { "not exist" });
        match self.addrs.take() {
            Exists::Yes(mut cache) => {
                cache.clear(
                    &mut |(addr, meta), change| Self::on_change(
                        &mut self.txs,
                        authority_for_logging,
                        addr,
                        meta,
                        change
                    )
                );
            },
            Exists::Unknown | Exists::No => (),
        };
        self.addrs = if exists {
            Exists::Yes(Cache::new())
        } else {
            Exists::No
        };
    }

    fn on_change(txs: &mut Vec<mpsc::UnboundedSender<Update>>,
                 authority_for_logging: &DnsNameAndPort,
                 addr: SocketAddr,
                 meta: Metadata,
                 change: CacheChange) {
        let (update_str, update_constructor): (&'static str, fn(SocketAddr, Metadata) -> Update) =
            match change {
                CacheChange::Insertion => ("insert", Update::Insert),
                CacheChange::Removal =>
                    ("remove", |addr, _| Update::Remove(addr)),
                CacheChange::Modification =>
                    ("change metadata for", Update::ChangeMetadata),
            };
        trace!("{} {:?} for {:?}", update_str, addr, authority_for_logging);
        // retain is used to drop any senders that are dead
        txs.retain(|tx| {
            tx.unbounded_send(update_constructor(addr, meta.clone())).is_ok()
        });
    }
}

// ===== impl Bind =====

impl<F, S, E> Bind for F
where
    F: Fn(&SocketAddr) -> Result<S, E>,
    S: Service,
{
    type Request = S::Request;
    type Response = S::Response;
    type Error = S::Error;
    type Service = S;
    type BindError = E;

    fn bind(&self, addr: &SocketAddr) -> Result<Self::Service, Self::BindError> {
        (*self)(addr)
    }
}

<<<<<<< HEAD
// ===== impl RxError =====
=======
// ===== impl UpdateRx =====

impl<T> Stream for UpdateRx<T>
where T: HttpService<RequestBody = BoxBody, ResponseBody = RecvBody>,
      T::Error: fmt::Debug,
{
    type Item = PbUpdate;
    type Error = RxError<T::Error>;

    fn poll(&mut self) -> Poll<Option<Self::Item>, Self::Error> {
        // this is not ideal.
        let stream = match *self {
            UpdateRx::Waiting(ref mut future) => match future.poll() {
                Ok(Async::Ready(response)) => response.into_inner(),
                Ok(Async::NotReady) => return Ok(Async::NotReady),
                Err(e) => return Err(RxError::Future(e)),
            },
            UpdateRx::Streaming(ref mut stream) =>
                return stream.poll().map_err(RxError::Stream),
        };
        *self = UpdateRx::Streaming(stream);
        self.poll()
    }
}

// ===== impl Metadata =====

impl Metadata {
    fn no_metadata() -> Self {
        Metadata {
            metric_labels: None,
        }
    }
}

/// Construct a new labeled `SocketAddr `from a protobuf `WeightedAddr`.
fn pb_to_addr_meta(pb: WeightedAddr, set_labels: &Arc<HashMap<String, String>>)
            -> Option<(SocketAddr, Metadata)> {
    let addr = pb.addr.and_then(pb_to_sock_addr)?;
    let label_iter =
        set_labels.as_ref()
            .iter()
            .chain(pb.metric_labels.iter());
    let meta = Metadata {
        metric_labels: DstLabels::new(label_iter),
    };
    Some((addr, meta))
}
>>>>>>> e9b20982

fn pb_to_sock_addr(pb: TcpAddress) -> Option<SocketAddr> {
    use conduit_proxy_controller_grpc::common::ip_address::Ip;
    use std::net::{Ipv4Addr, Ipv6Addr};
    /*
    current structure is:
    TcpAddress {
        ip: Option<IpAddress {
            ip: Option<enum Ip {
                Ipv4(u32),
                Ipv6(IPv6 {
                    first: u64,
                    last: u64,
                }),
            }>,
        }>,
        port: u32,
    }
    */
    match pb.ip {
        Some(ip) => match ip.ip {
            Some(Ip::Ipv4(octets)) => {
                let ipv4 = Ipv4Addr::from(octets);
                Some(SocketAddr::from((ipv4, pb.port as u16)))
            }
            Some(Ip::Ipv6(v6)) => {
                let octets = [
                    (v6.first >> 56) as u8,
                    (v6.first >> 48) as u8,
                    (v6.first >> 40) as u8,
                    (v6.first >> 32) as u8,
                    (v6.first >> 24) as u8,
                    (v6.first >> 16) as u8,
                    (v6.first >> 8) as u8,
                    v6.first as u8,
                    (v6.last >> 56) as u8,
                    (v6.last >> 48) as u8,
                    (v6.last >> 40) as u8,
                    (v6.last >> 32) as u8,
                    (v6.last >> 24) as u8,
                    (v6.last >> 16) as u8,
                    (v6.last >> 8) as u8,
                    v6.last as u8,
                ];
                let ipv6 = Ipv6Addr::from(octets);
                Some(SocketAddr::from((ipv6, pb.port as u16)))
            }
            None => None,
        },
        None => None,
    }
}<|MERGE_RESOLUTION|>--- conflicted
+++ resolved
@@ -84,13 +84,8 @@
 }
 
 struct DestinationSet<T: HttpService<ResponseBody = RecvBody>> {
-<<<<<<< HEAD
-    addrs: Exists<Cache<SocketAddr, ()>>,
     query: Option<Remote<T::Future, PbUpdate, T::ResponseBody>>,
-=======
     addrs: Exists<Cache<SocketAddr, Metadata>>,
-    query: Option<DestinationServiceQuery<T>>,
->>>>>>> e9b20982
     dns_query: Option<IpAddrListFuture>,
     txs: Vec<mpsc::UnboundedSender<Update>>,
 }
@@ -678,34 +673,6 @@
     }
 }
 
-<<<<<<< HEAD
-// ===== impl RxError =====
-=======
-// ===== impl UpdateRx =====
-
-impl<T> Stream for UpdateRx<T>
-where T: HttpService<RequestBody = BoxBody, ResponseBody = RecvBody>,
-      T::Error: fmt::Debug,
-{
-    type Item = PbUpdate;
-    type Error = RxError<T::Error>;
-
-    fn poll(&mut self) -> Poll<Option<Self::Item>, Self::Error> {
-        // this is not ideal.
-        let stream = match *self {
-            UpdateRx::Waiting(ref mut future) => match future.poll() {
-                Ok(Async::Ready(response)) => response.into_inner(),
-                Ok(Async::NotReady) => return Ok(Async::NotReady),
-                Err(e) => return Err(RxError::Future(e)),
-            },
-            UpdateRx::Streaming(ref mut stream) =>
-                return stream.poll().map_err(RxError::Stream),
-        };
-        *self = UpdateRx::Streaming(stream);
-        self.poll()
-    }
-}
-
 // ===== impl Metadata =====
 
 impl Metadata {
@@ -729,7 +696,6 @@
     };
     Some((addr, meta))
 }
->>>>>>> e9b20982
 
 fn pb_to_sock_addr(pb: TcpAddress) -> Option<SocketAddr> {
     use conduit_proxy_controller_grpc::common::ip_address::Ip;
