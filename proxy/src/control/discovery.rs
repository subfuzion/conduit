--- conflicted
+++ resolved
@@ -81,11 +81,7 @@
 }
 
 struct DestinationSet<T: HttpService<ResponseBody = RecvBody>> {
-<<<<<<< HEAD
     addrs: Exists<Cache<SocketAddr, Metadata>>,
-=======
-    addrs: Exists<Cache<SocketAddr, ()>>,
->>>>>>> 8bc05472
     query: DestinationServiceQuery<T>,
     txs: Vec<mpsc::UnboundedSender<Update>>,
 }
@@ -300,17 +296,12 @@
                             // them onto the new watch first
                             match set.addrs {
                                 Exists::Yes(ref cache) => {
-<<<<<<< HEAD
                                     for (&addr, meta) in cache {
                                         let update = Update::Insert(
                                             addr,
                                             meta.clone()
                                         );
                                         tx.unbounded_send(update)
-=======
-                                    for (&addr, _) in cache {
-                                        tx.unbounded_send(Update::Insert(addr))
->>>>>>> 8bc05472
                                             .expect("unbounded_send does not fail");
                                     }
                                 },
@@ -488,22 +479,13 @@
                  addr: SocketAddr,
                  meta: Metadata,
                  change: CacheChange) {
-        if let CacheChange::Modification = change {
-            // Skip `Modification` cache change events entirely until metadata
-            // changes occur, and are handled correctly.
-            return;
-        }
         let (update_str, update_constructor): (&'static str, fn(SocketAddr) -> Update) =
             match change {
                 CacheChange::Insertion => ("insert", Update::Insert),
                 CacheChange::Removal => ("remove", Update::Remove),
                 CacheChange::Modification => {
                     // TODO: generate `ChangeMetadata` events.
-<<<<<<< HEAD
-                    unreachable!();
-=======
                     return;
->>>>>>> 8bc05472
                 }
             };
         trace!("{} {:?} for {:?}", update_str, addr, authority_for_logging);
